--- conflicted
+++ resolved
@@ -10,7 +10,7 @@
 import copy
 import datetime
 import fast_calc
-from sim_utils import AngularDescription
+import sim_utils
 
 matplotlib.rcParams.update({'font.size': 20})
 plt.rcParams['contour.negative_linestyle'] = 'solid'
@@ -28,8 +28,8 @@
                  thetaEnd=0.0, uniformlyTwisted=False):
         # TODO: Document rd. Is it hydrodynamic radius?
         self.L = L
-        self.B = B                # in m·kT
-        self.C = C                # in m·kT
+        self.B = B                # in m·kT_room
+        self.C = C                # in m·kT_room
         self.d = SL / (1.*self.L) # in m
         self.rd = rd              # in m
         self.psiEnd = psiEnd
@@ -85,7 +85,7 @@
            alpha (rows) is ordered as {delta, phi, theta, psi}.
            r (columns) is ordered as {x,y,z,psi}.
            * We don't have psi depend on r.
-           ** We should check with * numerically.""" 
+           ** We should check with * numerically."""
         if tangent is None: tangent=self.tangent()
         t = tangent
         D = np.sqrt( t[...,0]**2 + t[...,1]**2 + t[...,2]**2 )
@@ -163,18 +163,11 @@
         #     dnaAngle.total_energy(np.array([0., 0., 1.96E-12]))))
     tau = torques
 
-<<<<<<< HEAD
     # x = 0.0 * tau
-    # for i in range(3):
-    #     for j in range(3):
+    # for i in range(4):
+    #    for j in range(4):
     #        x[:,i] += J[:, j, i] * tau[:, j]
     x = np.einsum('...ji,...j', J, tau)
-=======
-    x = 0.0 * tau
-    for i in range(4):
-        for j in range(4):
-            x[:,i] += J[:, j, i] * tau[:, j]
->>>>>>> b4499282
 
     drdt = np.zeros(( strandClass.L, 4 ))
     drdt[1:,:3] -= cR * ( x[1:,:3] - x[:-1,:3] )
@@ -214,7 +207,7 @@
     AdotB = np.einsum('...j,...j', vecA, vecB)
     vec = vecB.copy()
     for i in range(3):
-        vec[:,i] *= AdotB
+        vec[:, i] *= AdotB
     return vec
 
 def projectPerp( vecA, vecB ):
@@ -228,27 +221,21 @@
     norm = np.linalg.norm(vector, axis=1)
     x = N * vector
     for i in range(3):
-        x[:,i] /= norm
+        x[:, i] /= norm
     return x
 
 # WORKING HERE.
-class angular(AngularDescription):
+class angular(sim_utils.AngularDescription):
     """ This class gives the angular description of the DNA strand."""
     def __init__( self, strandClass, tangent=None ):
-<<<<<<< HEAD
+        temperature = sim_utils.Environment.ROOM_TEMP
         super().__init__(
-            strandClass.L, strandClass.B, strandClass.C, strandClass.d * strandClass.L,
-            euler=self.alpha( strandClass, tangent )[...,1:])
-        self.RL = self.edgeRotationMatrix( strandClass )
-=======
-        self.L = strandClass.L
-        self.B = strandClass.B
-        self.C = strandClass.C
-        self.d = strandClass.d
-        self.euler = self.alpha( strandClass, tangent )[...,1:]
+            strandClass.L, strandClass.B, strandClass.C, temperature,
+            strandClass.d * strandClass.L,
+            euler=self.alpha( strandClass, tangent )[...,1:],
+            end=np.array([0., strandClass.thetaEnd, strandClass.psiEnd]))
         self.RStart = self.startRotationMatrix( strandClass )
         self.REnd = self.endRotationMatrix( strandClass )
->>>>>>> b4499282
 
     def alpha( self, strandClass, tangent=None ):
         """ alpha = {Delta, phi, theta, psi}."""
@@ -270,6 +257,7 @@
 
     def startRotationMatrix( self, strandClass ):
         """ """
+        # Question: Why phi == psi == 0 here?
         theta = strandClass.thetaEnd
         R = np.zeros(( 3, 3 ))
         R[0, 0] = 1.0
@@ -284,7 +272,7 @@
 
     def endRotationMatrix( self, strandClass ):
         """ """
-        # TODO: Explain why are there no phi terms here.
+        # Question: Why phi == 0 here?
         theta = strandClass.thetaEnd
         psi = strandClass.psiEnd
         R = np.zeros(( 3, 3 ))
@@ -331,32 +319,19 @@
         DR[..., 2, 1, 2] = sinTheta * sinPsi
         return DR
 
+    def rotationMatrices(self, *args, **kwargs):
+        return self.rotation_matrices(*args, **kwargs)
+
     def derivativeRotationMatrices( self ):
         """ Returns rotation matrices along the DNA string"""
         return fast_calc.md_derivative_rotation_matrices(self.euler)
 
-<<<<<<< HEAD
-    def oldEffectiveTorques( self, Rs=None, DRs=None ):
+    def effectiveTorquesAV( self, Rs=None, DRs=None ):
         """ Returns the effective torques per temperature. Shape (L, 4)."""
-        # Rotation matrices for the start of the L rods plus 1 at the end
-        # describing the tunable boundary condition.
-        RLp1 = np.zeros(( self.L+1, 3, 3))
         if Rs is None:
-            RLp1[:-1,...] = self.rotation_matrices()
-        else:
-            RLp1[:-1,...] = Rs
-        RLp1[-1,...] = self.RL
-
-=======
-    def effectiveTorquesAV( self, Rs=None, DRs=None ):
-        """ Returns the effective torques per temperature."""
-        if Rs is None:
-            Rs = self.rotationMatrices()
- 
->>>>>>> b4499282
+            Rs = self.rotationMatrices()[:-1]
+
         if DRs is None: DRs = self.derivativeRotationMatrices()
-
-        def kronDelta(i1, i2): return (1 if i1 == i2 else 0)
 
         tau = np.zeros(( self.L, 4))
         for i in range(3):
@@ -364,15 +339,8 @@
                 for k in range(3):
                     if k==2:
                         c = -( self.C + 2.0*self.B ) / ( 2.0*self.d )
-<<<<<<< HEAD
                     else:
                         c = -self.C / ( 2.0*self.d )
-                    tau[0, i] += c * ( RLp1[1,j,k] + kronDelta(j, k) ) * DRs[0,j,k,i]
-                    tau[1:,i] += c * ( RLp1[2:,j,k] + RLp1[:-2,j,k] ) * DRs[1:,j,k,i]
-        return np.roll( tau, 1, axis=1 )
-=======
-                    else: 
-                       c = -self.C / ( 2.0*self.d )
 
                     tau[0, i] += c * ( self.RStart[j,k] + Rs[1,j,k] ) * DRs[0,j,k,i]
                     tau[-1,i] += c * ( Rs[-2,j,k] + self.REnd[j,k] ) * DRs[-1,j,k,i]
@@ -380,170 +348,13 @@
         return np.roll( tau, 1, axis=1 ) #THis rolling here is ugly. I should fix this sometime.
 
     effectiveTorques = effectiveTorquesAV
->>>>>>> b4499282
-
-    def effectiveTorques( self, Rs=None, DRs=None ):
+
+    def effectiveTorquesBV( self, Rs=None, DRs=None ):
         """ Returns the effective torques per temperature."""
-        # Rotation matrices for the start of the L rods plus 1 at the end
-        # describing the tunable boundary condition.
-        RLp1 = np.zeros((self.L + 1, 3, 3))
         if Rs is None:
-            RLp1[:-1,...] = self.rotation_matrices()
-        else:
-            RLp1[:-1,...] = Rs
-        RLp1[-1,...] = self.RL
+            Rs = self.rotationMatrices()
 
         if DRs is None: DRs = self.derivativeRotationMatrices()
 
         return fast_calc.md_effective_torques(
-            RLp1, DRs, self.L, self.C, self.B, self.d)
-
-    def deltaMatrices( self, Rs=None ):
-        """ Returns delta matrices. """
-        # TODO: Explain why the first dimension has size L + 1 instead of L.
-        # There are L rods, so I think there should be L - 1 delta matrices.
-        RLp1 = np.zeros(( self.L+1, 3, 3))
-        if Rs is None:
-            RLp1[:-1,...] = self.rotation_matrices()
-        else:
-            RLp1[:-1,...] = Rs
-        RLp1[-1,...] = self.REnd
-
-        a = np.swapaxes( RLp1[:-1], 1, 2 )
-        b = RLp1[1:]
-        return a @ b
-
-<<<<<<< HEAD
-    def stretch_energy_density(self, force, tangents=None):
-        """Computes stretching energy for all but the last rod.
-
-        Computes -F·t_i for i in [0, ..., L-1).
-
-        Args:
-            force (Array[(3,)]): x, y, z components of applied force in Newtons.
-            tangents (Array[(L, 3)]): tangent vectors for each rod in m.
-
-        Returns:
-            energy_density (Array[(L-1,)]) in Joules.
-
-        Note:
-            Overrides base class method parameters. Does not require an
-            explicit temperature value but all components of force are required.
-        """
-        if tangents is None:
-            tangents = self.tangent_vectors()
-        energy_density = np.einsum('i,...i', -force, tangents[:-1])
-        return energy_density
-
-    def total_energy_density(self, force, tangents=None):
-        """Computes total energy for each rod.
-
-        The energy has three pieces:
-
-            E_tot = E_bend + E_twist + E_stretch
-
-        Args:
-            force (Array[(3,)]): x, y, z components of applied force in Newtons.
-            tangents (Array[(L, 3)]): tangent vectors for each rod in m.
-
-        Returns:
-            energy_density (Array[(L-1,)]) in units of Joules.
-
-        Note:
-            1. Caller should ensure that B / d and C / d are in Joules.
-            2. Overrides base class method parameters. Does not require an explicit
-               temperature value but all components of force are required.
-        """
-        energy_density, twist_bends = self.bend_energy_density()
-        energy_density += self.twist_energy_density(twist_bends=twist_bends)[0]
-        energy_density += self.stretch_energy_density(
-            force, tangents=tangents)
-        return energy_density
-=======
-    def twistBendAngles( self, Ds=None, squared=True ):
-        """ Returns the twist and bending angles."""
-        if Ds==None:
-            Ds = self.deltaMatrices()
-        if squared:
-            betaSq = 2.0 * ( 1 - Ds[...,2,2] )
-            GammaSq = 1.0 - Ds[...,0,0] - Ds[...,1,1] + Ds[...,2,2]
-            return betaSq, GammaSq
-        else:
-            beta1 = ( Ds[...,1,2] - Ds[...,2,1] ) / 2.0
-            beta2 = ( Ds[...,2,0] - Ds[...,0,2] ) / 2.0
-            Gamma = ( Ds[...,0,1] - Ds[...,1,0] ) / 2.0
-            return beta1, beta2, Gamma
-
-    def bendingEnergyDensity( self, angles=None, squared=True ):
-        """ Returns the bending energy density.
-            Enter angles in a tuple( arrays ) format."""
-        if angles==None:
-            angles = self.twistBendAngles( squared=squared )
-
-        if squared:
-            return self.B * angles[0] / (2.*self.d)
-        else:
-            return self.B * ( angles[0]**2 + angles[1]**2 ) / (2.*self.d)
-
-    def bendingEnergy( self, squared=True, bendEnergyDensity=None ):
-        """ Returns the total bending energy."""
-        if bendEnergyDensity==None:
-            bendEnergyDensity = self.bendingEnergyDensity( squared=squared )
-
-        return np.sum( bendEnergyDensity )
-
-    def twistEnergyDensity( self, angles=None, squared=True ):
-        """ Returns the twist energy density."""
-        if angles==None:
-            angles = self.twistBendAngles( squared=squared )
-        if squared:
-            return self.C * angles[-1] / (2.*self.d)
-        else:
-            return self.C * angles[-1]**2 / (2.*self.d)
-
-    def twistEnergy( self, squared=True, twistEnergyDensity=None ):
-        """ Returns the total twist energy. """
-        if twistEnergyDensity==None:
-            twistEnergyDensity = self.twistEnergyDensity( squared=squared )
-
-        return np.sum( twistEnergyDensity )
-
-    def stretchEnergyDensity( self, strandClass, tangent=None, force=1.96 ):
-        """ Returns the stretching energy density.
-            Enter the force in pN
-            Our energy is in unit of kT.
-            Es = force * tangent * prefactor
-            prefactor = 10E-12 10-9/ (1.38E-23 296.65).
-            Change prefactor to change the temperature."""
-        prefactor = 0.24
-        if tangent==None:
-            tangent = strandClass.tangent()
-        t = tangent / self.d
-        tEndt = t[:, 0] * t[-1, 0] + t[:, 1] * t[-1, 1] + t[:, 2] * t[-1, 2] 
-        return -force * prefactor * ( tEndt - np.ones((self.L)) )
-
-    def stretchEnergy( self, strandClass, force=1.96, stretchEnergyDensity=None ):
-        """ Returns the total stretching energy. """
-        if stretchEnergyDensity==None:
-            stretchEnergyDensity = self.stretchEnergyDensity( strandClass, force=force )
-        return np.sum( stretchEnergyDensity )
-
-    def totalEnergyDensity( self, strandClass, squared=True, force=1.96 ):
-        """ Returns the total energy density."""
-        E = self.bendingEnergyDensity( squared=squared )
-        E += self.twistEnergyDensity( squared=squared ) 
-        E += self.stretchEnergyDensity( strandClass, force=force )
-        return E 
-
-    def totalEnergy( self, strandClass, squared=True, force=1.96, totalEnergyDensity=None ):
-        """ Returns the total energy. """
-        if totalEnergyDensity==None:
-            totalEnergyDensity=self.totalEnergyDensity( strandClass, squared=squared, force=force )
-        return np.sum( totalEnergyDensity )
-
-def kronDelta(index1, index2):
-    if index1 == index2:
-        return 1
-    else:
-        return 0
->>>>>>> b4499282
+            self.RStart, Rs, self.REnd, DRs, self.L, self.C, self.B, self.d)